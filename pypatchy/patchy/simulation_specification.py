from __future__ import annotations

import os
from pathlib import Path
from typing import Union, Any, Iterable

from .ensemble_parameter import ParameterValue
from ..slurm_log_entry import LogEntryObject


class PatchySimulation(LogEntryObject):
    """
    Specifies a execution of a Patchy Particle simulation run with the specific set of parameters

    provides methods for storing, construction, and managing stuff

    parameter_values is a list of (key,value) tuples where the key is a string identifier
    and the value is a ParameterValue object
    """
    param_vals: list[ParameterValue]
    parameter_dict: dict[str, Any]

    def __init__(self, parameter_values: Iterable[ParameterValue]):
        self.param_vals = list(parameter_values)
        self.parameter_dict = {}
        for val in self.param_vals:
            if val.is_grouped_params():
                for param_name in val.group_params_names():
                    self.parameter_dict[param_name] = val[param_name]
            else:
                self.parameter_dict[val.param_name] = val.param_value

    def __contains__(self, parameter_name: str) -> bool:
        return parameter_name in self.parameter_dict

    def __getitem__(self, parameter_name: str):
        return self.parameter_dict[parameter_name]

    def var_names(self) -> list[str]:
        return list(self.parameter_dict.keys())

    def __str__(self) -> str:
        return "_".join([f"{key}-{self[key]}" for key in self.var_names()])

    def __iter__(self):
        return iter(self.param_vals)

    def get_folder_path(self) -> Path:
        return Path(os.sep.join([f"{param.param_name}_{str(param.value_name)}" for param in self.param_vals]))

    def __repr__(self) -> str:
        return ", ".join([f"{key}={self[key]}" for key in self.var_names()])

    def to_dict(self) -> dict[str, Union[str, int, float]]:
        return {
            p.param_name: p.value_name
<<<<<<< HEAD
            for _, p in self.param_vals
        }
    
    def __eq__(self, other: PatchySimulation) -> bool:
        return repr(self) == repr(other)
=======
            for p in self.param_vals
        }
>>>>>>> c9dbae39
<|MERGE_RESOLUTION|>--- conflicted
+++ resolved
@@ -54,13 +54,8 @@
     def to_dict(self) -> dict[str, Union[str, int, float]]:
         return {
             p.param_name: p.value_name
-<<<<<<< HEAD
-            for _, p in self.param_vals
+            for p in self.param_vals
         }
     
     def __eq__(self, other: PatchySimulation) -> bool:
-        return repr(self) == repr(other)
-=======
-            for p in self.param_vals
-        }
->>>>>>> c9dbae39
+        return repr(self) == repr(other)