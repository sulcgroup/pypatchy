--- conflicted
+++ resolved
@@ -406,12 +406,7 @@
         logger: logging.Logger = logging.getLogger(self.export_name)
         logger.setLevel(logging.DEBUG)
 
-<<<<<<< HEAD
         file_handler = logging.FileHandler(get_log_dir() / f"log_{self.export_name}_{self.datestr()}_at{datetime.datetime.now().strftime('%Y-%m-%d-%H-%M')}.log", mode="a")
-=======
-        file_handler = logging.FileHandler(
-            get_log_dir() / f"log_{self.export_name}_{self.datestr()}_{str(datetime.datetime.now())}.log", mode="a")
->>>>>>> 51fb7875
         file_handler.setLevel(logging.DEBUG)
         file_formatter = logging.Formatter('%(asctime)s - %(levelname)s - %(message)s')
         file_handler.setFormatter(file_formatter)
