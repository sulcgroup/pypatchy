import math

import numpy as np
import pandas as pd
from itertools import chain
import re

from patchy.plpatchy import Patch, PLPatchyParticle
from patchy.util import rotation_matrix, from_xyz


FACE_NAMES = ("left", "right", "bottom", "top", "back", "front")
RULE_ORDER = (
    np.array((-1, 0, 0)),
    np.array((1, 0, 0)),
    np.array((0, -1, 0)),
    np.array((0, 1, 0)),
    np.array((0, 0, -1)),
    np.array((0, 0, 1))
)


<<<<<<< HEAD
=======
def load_rule(rule_str):
    return [
        parse_cube_type(cubeType, i)
        for i, cubeType in enumerate(rule_str.split("_"))
    ]

def parse_cube_type(particle_type_str, i):
    
    cube_type_dict = {
        "typeName": f"CT{i}",
        "patches": [],
        "effects": [],
        "state_size": 13,  # hardcode 13 states
    }
    patch_conditionals = []
    for j, patch in enumerate(particle_type_str.split("#")):
        if patch:
            patch_dict, conditional = parse_patch(patch, j)
            cube_type_dict["patches"].append(patch_dict)
            if isinstance(conditional, str): 
                patch_conditionals.append(conditional)
    if len(patch_conditionals) > 0:
        cube_type_dict["conditionals"] = patch_conditionals
    return cube_type_dict
    
def parse_patch(patch_str, j):
    static = patch_str.count(":") == 2
    patch_components = patch_str.split(":")
    patch_dir = {
        "x": RULE_ORDER[j][0],
        "y": RULE_ORDER[j][1],
        "z": RULE_ORDER[j][2]
    }
    alignDir = {
        "x": RULE_ORDER[int(patch_components[1])][0],
        "y": RULE_ORDER[int(patch_components[1])][1],
        "z": RULE_ORDER[int(patch_components[1])][2]
    }
    if not static:
        return {
            "activation_var": patch_components[2] if not static else
            (j + len(RULE_ORDER) + 1 if patch_components[2].strip() else 0),
            "state_var": patch_components[3] if not static else j + 1,
            "color": patch_components[0],
            "dir": patch_dir,
            "alignDir": alignDir
        }, False
    else:
        return {
            "activation_var": patch_components[2] if not static else
            (j + len(RULE_ORDER) + 1 if patch_components[2].strip() else 0),
            "state_var": patch_components[3] if not static else j + 1,
            "color": patch_components[0],
            "dir": patch_dir,
            "alignDir": alignDir
        }, patch_components[2]
    


>>>>>>> 5606198d
def diridx(a):
    return np.all(np.array(RULE_ORDER) == np.array(list(a))[np.newaxis, :], axis=1).nonzero()[0][0]


def get_orientation(face_idx, ori_idx):
    zero_rotation = RULE_ORDER[(face_idx + 4) % len(RULE_ORDER)]  # rotation is rule order offset by + 4
    return zero_rotation * rotation_matrix(RULE_ORDER[face_idx], ori_idx * math.pi / 2)

# TODO: make this extend some kind of generic klossar / patchy particle rule class
class PolycubesRule:
    def __init__(self, **kwargs):
        self._cubeTypeList = []
        self._patchList = []
        if "rule_str" in kwargs:
            rule_str = kwargs["rule_str"]

            for i, particle_type_str in enumerate(rule_str.split("_")):
                if re.match("^([^|]*\|){5}[^|]*$", particle_type_str):
                    patch_strs = particle_type_str.split("|")
                else:
                    patch_strs = particle_type_str.split("#")

                patches_list = []
                effects = []
                activationVarCounter = 0
                vars_set = {*range(len(patch_strs) + 1)}

                for j, patch_str in enumerate(patch_strs):
                    # ignore empty faces
                    if len(patch_str.strip()) == 0:
                        continue
                    oriIdx = 0

                    patch_components = patch_str.split(":")
                    color = int(patch_components[0])
                    stateVar = j
                    activationVar = 0
                    if len(patch_components) > 1:
                        oriIdx = int(patch_components[1])
                        if len(patch_components) == 3 and patch_components[2]:
                            conditionalStr = patch_components[2]
                            activationVar = len(vars_set)
                            effects.append(StringConditionalEffect(conditionalStr, activationVar))
                        elif len(patch_components) == 4:
                            # NOTE: avoid mixing static and dynamic formulations in a single cube type!
                            stateVar = int(patch_components[2])
                            activationVar = int(patch_components[3])
                    vars_set.add(stateVar)  # if stateVar is already in the set this is fine
                    vars_set.add(activationVar)

                    # patch position is determined by order of rule str
                    patch = PolycubesPatch(self.numPatches(), color, j, oriIdx, stateVar, activationVar)
                    patches_list.append(patch)
                    self._patchList.append(patch)

                self._cubeTypeList.append(PolycubeRuleCubeType(i,
                                                               patches_list,
                                                               len(vars_set),
                                                               effects))

        # TODO: pull tag info from C++ to maintain consistancy?
        elif "rule_json" in kwargs:
            for i, ct_dict in enumerate(kwargs["rule_json"]):
                conditionals = ct_dict['conditionals']
                if "name" in ct_dict:
                    name = ct_dict['name']
                elif "typeName" in ct_dict:
                    name = ct_dict["typeName"]
                else:
                    name = f"CT{i}"

                # iv'e messed these up so badly omg
                patches = []
                effects = []
                vars_set = {1}
                if "effects" in ct_dict:
                    effects = [DynamicEffect(e_json["sources"], e_json["target"]) for e_json in ct_dict["effects"]]
                if "patches" in ct_dict:
                    for j, patch_json in enumerate(ct_dict["patches"]):
                        if "dir" in patch_json:
                            dirIdx = diridx(from_xyz(patch_json["dir"]))
                        else:
                            dirIdx = j
                        # get patch attributes from json object
                        activation_var = patch_json["activation_var"]
                        state_var = patch_json["state_var"]
                        vars_set.add(activation_var)
                        vars_set.add(state_var)
                        color = patch_json["color"]
                        alignDir = dirIdx(from_xyz(patch_json["alignDir"]))
                        # add patch
                        patches.append(PolycubesPatch(self.numPatches(),
                                                      color,
                                                      dirIdx,
                                                      alignDir,
                                                      state_var,
                                                      activation_var))
                        # handle conditionals
                        if "conditionals" in ct_dict and ct_dict["conditionals"][dirIdx]:
                            # if conditionals are inluded alongside a patch list, they'll be indexed by RULE_ORDER
                            # corresponding to the patch_list
                            effects.append(StringConditionalEffect(ct_dict["conditionals"][j], activation_var))
                else:
                    # shittiest version. should always be len(RULE_ORDER) of these
                    activationVarCounter = 0
                    for j, color, alignDir, direction in zip(range(len(RULE_ORDER)), ct_dict['colors'],
                                                             ct_dict['alignments'], ct_dict["conditionals"]):
                        if color:
                            alignDir = diridx(from_xyz(alignDir))
                            if ct_dict["conditionals"][j]:
                                effects.append(StringConditionalEffect(ct_dict["conditionals"][j], activation_var))
                                activation_var = 1 + len(patches) + activationVarCounter
                                activationVarCounter += 1
                            else:
                                activation_var = 0
                            vars_set.add(activation_var)
                            vars_set.add(state_var)
                            patches.append(PolycubesPatch(self.numPatches(),
                                                          color,
                                                          j,
                                                          alignDir,
                                                          1 + len(patches),
                                                          activation_var))

                self._cubeTypeList.append(PolycubeRuleCubeType(self.numCubeTypes(),
                                                               patches,
                                                               len(vars_set),
                                                               effects,
                                                               name))
                self._patchList += patches

    def particle(self, i):
        return self._cubeTypeList[i]

    def patch(self, i):
        return self._patchList[i]

    def numPatches(self):
        return len(self._patchList)

    def numCubeTypes(self):
        return len(self._cubeTypeList)

    def cubeTypes(self):
        return self._cubeTypeList

    def patches(self):
        return self._patchList

    def particles(self):
        return self._cubeTypeList

    def __len__(self):
        return self.numCubeTypes()


class PolycubeRuleCubeType:
    def __init__(self, id, patches, stateSize=1, effects=[], name=""):
        self._id = id
        self._patches = patches
        self._name = name if name else f"CT{id}"
        self._stateSize = stateSize
        # handle potential issues with improperly-indexed string conditionals

        for effect in effects:
            if isinstance(effect, StringConditionalEffect):
                if effect.conditional() != "(true)":
                    effect.setStr(re.sub(r'b\[(\d+)]',
                                         lambda match: str(self.get_patch_by_diridx(int(match.group(1))).stateVar()),
                                         effect.conditional())
                                  )
                else:
                    effect.setStr("0")
        self._effects = effects

    def name(self):
        return self._name

    def getID(self):
        return self._id

    def stateSize(self):
        return self._stateSize

    def get_patch_by_diridx(self, dirIdx):
        return [p for p in self._patches if p.dirIdx() == dirIdx][0]

    def get_patch_by_idx(self, i):
        return self._patches[i]

    def patches(self):
        return self._patches

    def effectsTargeting(self, activation_var):
        return [e for e in self._effects if e.target() == activation_var]

    def patchConditional(self, patch):
        return "|".join(f"({e.conditional()})" for e in self.effectsTargeting(patch.activationVar()))


class PolycubesPatch:
    def __init__(self, id, color, direction, orientation, stateVar, activationVar):
        self._id = id
        self._color = color
        self._dirIdx = direction if isinstance(direction, int) else diridx(direction)
        self._oriIdx = orientation if isinstance(orientation, int) else (diridx(orientation))
        self._stateVar = stateVar
        self._activationVar = activationVar

    def dirIdx(self):
        return self._dirIdx

    def direction(self):
        return RULE_ORDER[self.dirIdx()]

    def alignDir(self):
        return RULE_ORDER[self._oriIdx]

    def stateVar(self):
        return self._stateVar

    def activationVar(self):
        return self._activationVar

    def to_pl_patch(self):
        relPosition = self.direction() / 2
        return Patch(self._id, self._color, relPosition, self.direction(), self.alignDir())



# TODO: integrate with C++ TLM / Polycubes
class Effect:
    def __init__(self, target):
        self._target = target

    def target(self):
        return self._target


class StringConditionalEffect(Effect):
    def __init__(self, conditional, target):
        super().__init__(target)
        self._conditional = conditional

    def conditional(self):
        return self._conditional

    def setStr(self, newStr):
        self._conditional = newStr
class DynamicEffect(Effect):
    def __init__(self, vars, target):
        super().__init__(target)
        self._vars = target

    def conditional(self):
        return "&".join([f"v" if v > 0 else f"!{-v}" for v in self._vars])


def rule_from_string(rule_str):
    """
    It's actually really tricky to break up this function into smaller functions,
    because we need to keep track of particle and patch IDs globally
    """
    particles_list = []
    id_counter = 0


def ruleToDataframe(rule):
    """
    takes a list of PolycubeRuleCubeType objects and returns a
    stylized dataframe of the cube types
    """
    df = pd.DataFrame([chain.from_iterable([
        [
            ct.colors[i],
            diridx(ct.alignments[i].values()),
            ct.conditionals[i]
        ]
        for (i, dirname) in enumerate(FACE_NAMES)
    ])

        for ct in rule
    ], columns=pd.MultiIndex.from_product([FACE_NAMES, ("Color", "Align", "Cond.")], names=("Face", "Attr.")),
        index=map(lambda ct: ct.name, rule))

    return df<|MERGE_RESOLUTION|>--- conflicted
+++ resolved
@@ -19,72 +19,8 @@
     np.array((0, 0, 1))
 )
 
-
-<<<<<<< HEAD
-=======
-def load_rule(rule_str):
-    return [
-        parse_cube_type(cubeType, i)
-        for i, cubeType in enumerate(rule_str.split("_"))
-    ]
-
-def parse_cube_type(particle_type_str, i):
-    
-    cube_type_dict = {
-        "typeName": f"CT{i}",
-        "patches": [],
-        "effects": [],
-        "state_size": 13,  # hardcode 13 states
-    }
-    patch_conditionals = []
-    for j, patch in enumerate(particle_type_str.split("#")):
-        if patch:
-            patch_dict, conditional = parse_patch(patch, j)
-            cube_type_dict["patches"].append(patch_dict)
-            if isinstance(conditional, str): 
-                patch_conditionals.append(conditional)
-    if len(patch_conditionals) > 0:
-        cube_type_dict["conditionals"] = patch_conditionals
-    return cube_type_dict
-    
-def parse_patch(patch_str, j):
-    static = patch_str.count(":") == 2
-    patch_components = patch_str.split(":")
-    patch_dir = {
-        "x": RULE_ORDER[j][0],
-        "y": RULE_ORDER[j][1],
-        "z": RULE_ORDER[j][2]
-    }
-    alignDir = {
-        "x": RULE_ORDER[int(patch_components[1])][0],
-        "y": RULE_ORDER[int(patch_components[1])][1],
-        "z": RULE_ORDER[int(patch_components[1])][2]
-    }
-    if not static:
-        return {
-            "activation_var": patch_components[2] if not static else
-            (j + len(RULE_ORDER) + 1 if patch_components[2].strip() else 0),
-            "state_var": patch_components[3] if not static else j + 1,
-            "color": patch_components[0],
-            "dir": patch_dir,
-            "alignDir": alignDir
-        }, False
-    else:
-        return {
-            "activation_var": patch_components[2] if not static else
-            (j + len(RULE_ORDER) + 1 if patch_components[2].strip() else 0),
-            "state_var": patch_components[3] if not static else j + 1,
-            "color": patch_components[0],
-            "dir": patch_dir,
-            "alignDir": alignDir
-        }, patch_components[2]
-    
-
-
->>>>>>> 5606198d
 def diridx(a):
     return np.all(np.array(RULE_ORDER) == np.array(list(a))[np.newaxis, :], axis=1).nonzero()[0][0]
-
 
 def get_orientation(face_idx, ori_idx):
     zero_rotation = RULE_ORDER[(face_idx + 4) % len(RULE_ORDER)]  # rotation is rule order offset by + 4
